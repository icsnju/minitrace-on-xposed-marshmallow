--- conflicted
+++ resolved
@@ -288,10 +288,7 @@
   target_options.NoFramePointerElim = true;
   target_options.NoFramePointerElimNonLeaf = true;
   target_options.UseSoftFloat = false;
-<<<<<<< HEAD
-=======
   target_options.EnableFastISel = false;
->>>>>>> 3978da5e
 
   // Create the llvm::TargetMachine
   llvm::OwningPtr<llvm::TargetMachine> target_machine(
